--- conflicted
+++ resolved
@@ -3,10 +3,7 @@
 
 import copy
 import os
-<<<<<<< HEAD
-=======
 import platform
->>>>>>> 03cad8ab
 import re
 import sys
 
@@ -189,10 +186,6 @@
             self.ctx.msg('Using DISTRIBUTION_REFROOT', distribution_refroot)
             prefix = os.path.join(distribution_refroot, 'opt', 'bb')
 
-<<<<<<< HEAD
-            # DRQS 96445078: Get rid of duplicated // in prefix.
-            prefix = re.sub(os.sep + "+", os.sep, prefix)
-=======
             sep = os.sep
 
             if platform.system() == 'Windows':
@@ -201,7 +194,6 @@
 
             # DRQS 96445078: Get rid of duplicated // in prefix.
             prefix = re.sub(sep + "+", os.sep, prefix)
->>>>>>> 03cad8ab
 
             lib_path = os.path.join(prefix,
                                     '64' in self.ufid.flags
