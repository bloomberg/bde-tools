"""Waf entry point.

Functions - Waf Command
-----------------------
option() - all commands
configure() - waf configure
build() - waf build
"""

from __future__ import print_function

import os
import sys
import re

from waflib import Utils
from waflib import Logs
from waflib import Context
from waflib.TaskGen import feature, after_method

from bdebuild.common import blderror
from bdebuild.common import cmdlineutil
from bdebuild.common import logutil
from bdebuild.common import sysutil
from bdebuild.meta import optionsutil

from bdebuild.waf import configurehelper
from bdebuild.waf import configureutil
from bdebuild.waf import buildhelper
from bdebuild.waf import graphhelper

# Version of bde-tools
<<<<<<< HEAD
BDE_TOOLS_VERSION = "1.2"

=======
BDE_TOOLS_VERSION = "1.3"
>>>>>>> ea31b54c

def _setup_log(ctx):
    logutil._info_nolog = Logs.info
    logutil._warn_nolog = Logs.warn
    logutil.to_log = ctx.to_log
    logutil.fatal = ctx.fatal
    logutil.msg = ctx.msg
    logutil.start_msg = ctx.start_msg
    logutil.end_msg = ctx.end_msg


def options(ctx):
    _setup_log(ctx)
    # check version numbers here because options() is called before any other
    # command-handling function

    if sys.hexversion < 0x2060000:
        ctx.fatal('Pyhon 2.6 and above is required to build BDE using waf.')

    min_version = getattr(Context.g_module, 'min_bde_tools_version', None)
    max_version = getattr(Context.g_module, 'max_bde_tools_version', None)

    if (min_version and not sysutil.match_version_strs(BDE_TOOLS_VERSION,
                                                       min_version,
                                                       max_version)):
        msg = 'This repo requires BDE Tools version of at least ' + min_version
        if max_version:
            msg += ' and at most ' + max_version

        msg += '. The current version is ' + BDE_TOOLS_VERSION + '.'
        ctx.fatal(msg)

    ctx.load('bdebuild.waf.bdeunittest')

    from waflib.Tools.compiler_c import c_compiler
    c_compiler['win32'] = ['msvc']
    c_compiler['linux'] = ['gcc', 'clang']
    c_compiler['darwin'] = ['clang', 'gcc']
    c_compiler['aix'] = ['xlc', 'gcc']
    c_compiler['sunos'] = ['suncc', 'gcc']

    ctx.load('compiler_c')

    from waflib.Tools.compiler_cxx import cxx_compiler
    cxx_compiler['win32'] = ['msvc']
    cxx_compiler['linux'] = ['g++', 'clang++']
    cxx_compiler['darwin'] = ['clang++', 'g++']
    cxx_compiler['aix'] = ['xlc++', 'g++']
    cxx_compiler['sunos'] = ['sunc++', 'g++']
    ctx.load('compiler_cxx')
    ctx.load('msvs')
    ctx.load('xcode')

    add_cmdline_options(ctx)
    graphhelper.add_cmdline_options(ctx)


def configure(ctx):
    try:
        _configure_impl(ctx)
    except blderror.BldError as e:
        ctx.fatal(str(e))
    except IOError as e:
        ctx.fatal(str(e))


def _configure_impl(ctx):
    _setup_log(ctx)

    ufid = configureutil.make_ufid(ctx)

    waf_platform = Utils.unversioned_sys_platform()
    if waf_platform == 'win32':
        if '64' in ufid.flags:
            ctx.options.msvc_targets = 'x64'
        else:
            ctx.options.msvc_targets = 'x86'
        msvc_version = configureutil.get_msvc_version_from_env()
        if msvc_version:
            ctx.options.msvc_version = 'msvc %s' % msvc_version
    else:
        if 'CXX' in ctx.environ and 'CC' not in ctx.environ:
            ctx.environ['CC'] = sysutil.get_other_compiler(
                ctx.environ['CXX'], sysutil.CompilerType.CXX)
        elif 'CC' in ctx.environ and 'CXX' not in ctx.environ:
            ctx.environ['CXX'] = sysutil.get_other_compiler(
                ctx.environ['CC'], sysutil.CompilerType.C)

    ctx.load('compiler_c')
    ctx.load('compiler_cxx')
    cc_ver = ctx.env.CC_VERSION
    cc_name = ctx.env.COMPILER_CC
    cxx_ver = ctx.env.CC_VERSION
    cxx_name = ctx.env.COMPILER_CXX

    if cxx_name in sysutil.CXX_C_COMP_MAP:
        exp_c_name = sysutil.CXX_C_COMP_MAP[cxx_name]
        if exp_c_name != cc_name:
            ctx.fatal('C compiler and C++ compiler must match. '
                      'Expected c compiler: %s' % exp_c_name)
        if cc_ver != cxx_ver:
            ctx.fatal('C compiler and C++ compiler must be the same version. '
                      'C compiler version: %s, '
                      'C++ compiler version: %s' % (cc_ver, cxx_ver))
    ctx.load('bdebuild.waf.bdeunittest')
    effective_uplid, actual_uplid = configureutil.make_uplid(ctx)

    # If UFID is not set by bde_setwafenv.py or the --ufid flag, use "cpp11" as
    # the default when appropriate.
    if (not os.getenv('BDE_WAF_UFID') and (ctx.options.ufid is None) and
        (ctx.options.cpp_std is None) and
        (optionsutil.get_default_cpp_std(effective_uplid.comp_type,
                                         effective_uplid.comp_ver) == "11")):
        ufid.flags.add('cpp11')

    # Enable -Werror by default if the compiler is gcc-4.9 and build mode is
    # not 'opt'.
    if ctx.options.werror is None:
        if (effective_uplid.comp_type == 'gcc' and
                effective_uplid.comp_ver >= '4.9' and 'opt' not in ufid.flags):
            ctx.options.werror = 'cpp'
        else:
            ctx.options.werror = 'none'

    helper = configurehelper.ConfigureHelper(ctx, ufid,
                                             effective_uplid, actual_uplid)
    helper.configure()


def build(ctx):
    try:
        _build_impl(ctx)
    except blderror.CycleError as e:
        ctx.fatal(str(e) +
                  "\nUse 'waf configure --verify' to help find more problems.")
    except blderror.BldError as e:
        ctx.fatal(str(e))


def _build_impl(ctx):
    _setup_log(ctx)
    if ctx.cmd == "msvs" or ctx.cmd == "msvs2008":
        if ctx.options.test:
            ctx.waf_command = 'waf.bat --test=%s' % ctx.options.test

        ctx.projects_dir = ctx.srcnode.make_node('.depproj')
        ctx.projects_dir.mkdir()

    if ctx.cmd == 'graph':
        helper = graphhelper.GraphHelper(ctx)
    else:
        ctx.load('bdebuild.waf.bdeunittest')
        if ctx.options.clang_compilation_database:
            ctx.load('clang_compilation_database')
        Logs.info('Waf: Using %d jobs (change with -j)' % ctx.options.jobs)
        helper = buildhelper.BuildHelper(ctx)

    helper.build()


def add_cmdline_options(ctx):
    """Add custom command-line options to an option context.

    Args:
        ctx (OptionContext): The option context.

    Returns:
        None
    """
    def print_version(option, opt, value, parser):
        print('BDE Tools version: %s' % BDE_TOOLS_VERSION)
        sys.exit(0)

    ctx.add_option('--bde-tools-version',
                   action='callback', callback=print_version)

    configure_opts = [
        (('verify',),
         {'action': 'store_true',
          'default': False,
          'help': 'perform additional checks to verify repository structure'}),
        (('use-dpkg-install',),
         {'action': 'store_true',
          'default': False,
          'help': "configure install options according to dpkg "
                  "conventions (this options supercedes the options "
                  "'use-flat-include-dir', 'libdir', and 'lib-suffix')"}),
        (('use-flat-include-dir',),
         {'action': 'store_true',
          'default': False,
          'help': 'install all headers into $PREFIX/include '
                  'instead of $PREFIX/include/<package_group>, and '
                  'change .pc files accordingly'}),
        (('libdir',),
         {'type': 'string',
          'default': 'lib',
          'dest': 'libdir',
          'help': 'the name of the directory under $PREFIX where '
                  'library files are installed [default: %default]'}),
        (('bindir',),
         {'type': 'string',
          'default': 'bin',
          'dest': 'bindir',
          'help': 'the name of the directory under $PREFIX where '
                  'binaries are installed [default: %default]'}),
        (('lib-suffix',),
         {'type': 'string',
          'default': '',
          'help': '(deprecated) add a suffix to the names of the package '
                  'group library files being built [default: %default]'}),
        (('debug-opt-keys',),
         {'type': 'string',
          'default': None,
          'help': 'debug rules in the opts files for the specified '
                  '(comma separated) list of opts keys'}),
        (('werror',),
         {'choices': ('none', 'cpp'),
          'default': None,
          'help': 'whether to treat all compiler warning as errors when '
                  'building with clang or gcc (cpp/none). '
                  "none: don't enable -Werror, "
                  'cpp: enable -Werror for .cpp files but not .t.cpp files '
                  '[default value depends on compiler]'})
    ]
    configure_group = ctx.get_option_group('configure options')
    configure_opts = optionsutil.get_ufid_cmdline_options() + configure_opts
    cmdlineutil.add_options(configure_group, configure_opts)

    waf_platform = Utils.unversioned_sys_platform()
    if waf_platform == 'win32':
        win_opts = [
            (('msvc-runtime-type',),
             {'choices': ('static', 'dynamic'),
              'default': 'dynamic',
              'help': 'whether to build using the static or dynamic version '
                      'of the C run-time library on Windows '
                      '[default: %default]'})
        ]
        cmdlineutil.add_options(configure_group, win_opts)

    install_group = ctx.get_option_group(
        'Installation and uninstallation options')
    install_opts = [
        (('install-dep',),
         {'choices': ('yes', 'no'),
          'default': 'yes',
          'help': 'when doing a targeted install, whether to also '
                  'install the dependencies of the targets (yes/no) '
                  '[default: %default]'}),
        (('install-parts',),
         {'choices': ('all', 'lib', 'bin', 'h', 'pc'),
          'default': 'all',
          'help': 'what parts to install (all/h/lib/pc). '
                  'all -- everything, '
                  'lib -- lib files only, '
                  'bin - executable files only, '
                  'h -- header files only, '
                  'pc -- pkg-config files only '
                  '[default: %default]'}),
    ]
    cmdlineutil.add_options(install_group, install_opts)

    build_group = ctx.get_option_group('build and install options')
    build_opts = [
        (('clang-compilation-database',),
         {'action': 'store_true',
          'default': False,
          'help': 'Generate a clang compilation database '
                  '(compile_commands.json) in the build output directory'})
    ]
    cmdlineutil.add_options(build_group, build_opts)

    # Set the upper bound of the default number of jobs to 24
    jobs = ctx.parser.get_option('-j').default
    if jobs > 24:
        jobs = 24
        ctx.parser.remove_option('-j')
        ctx.parser.add_option('-j', '--jobs',
                              dest='jobs',
                              default=jobs,
                              type='int',
                              help='amount of parallel jobs (%r)' % jobs)


# -----------------------------------------------------------------------------
# Copyright 2015 Bloomberg Finance L.P.
#
# Licensed under the Apache License, Version 2.0 (the "License");
# you may not use this file except in compliance with the License.
# You may obtain a copy of the License at
#
#     http://www.apache.org/licenses/LICENSE-2.0
#
# Unless required by applicable law or agreed to in writing, software
# distributed under the License is distributed on an "AS IS" BASIS,
# WITHOUT WARRANTIES OR CONDITIONS OF ANY KIND, either express or implied.
# See the License for the specific language governing permissions and
# limitations under the License.
# ----------------------------- END-OF-FILE -----------------------------------<|MERGE_RESOLUTION|>--- conflicted
+++ resolved
@@ -11,12 +11,10 @@
 
 import os
 import sys
-import re
 
 from waflib import Utils
 from waflib import Logs
 from waflib import Context
-from waflib.TaskGen import feature, after_method
 
 from bdebuild.common import blderror
 from bdebuild.common import cmdlineutil
@@ -30,12 +28,7 @@
 from bdebuild.waf import graphhelper
 
 # Version of bde-tools
-<<<<<<< HEAD
-BDE_TOOLS_VERSION = "1.2"
-
-=======
 BDE_TOOLS_VERSION = "1.3"
->>>>>>> ea31b54c
 
 def _setup_log(ctx):
     logutil._info_nolog = Logs.info
