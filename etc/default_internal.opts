--- conflicted
+++ resolved
@@ -177,11 +177,7 @@
 !! unix-*-*-*-gcc-4.7.0     _   GCC_VER = 4.7.0
 !! unix-*-*-*-gcc-4.7.2     _   GCC_VER = 4.7.2
 !! unix-*-*-*-gcc-4.8.1     _   GCC_VER = 4.8.1
-<<<<<<< HEAD
 !! unix-*-*-*-gcc-4.9.2     _   GCC_VER = 4.9.2
-=======
-!! unix-SunOS-i386-*-gcc-4.8 _  GCC_VER = 4.8
->>>>>>> e1a42edf
 
 #==============================================================================
 # Compiler Paths
@@ -199,7 +195,7 @@
 !! unix-AIX-*-*-xlc-12.0  _  XLC_LIBPATH             = LIBPATH=$(XLC_LOCATION)/lib
 !! unix-AIX-*-*-xlc-12.0  _  XLC_LOCATION            = /bb/util/version12-032014/usr
 !! unix-AIX-*-*-xlc-12.0  _  XLC_QPATH               =
-!! unix-AIX-*-*-xlc-12.1  _  XLC_LOCATION            = /bb/util/version12-102014/usr
+!! unix-AIX-*-*-xlc-12.1  _  XLC_LOCATION            = /bb/util/version12-072014/usr
 !! unix-AIX-*-*-xlc-12.1  _  XLC_QPATH               =
 
 !! unix-AIX-*-*-xlc  _  XLC_INTERNAL_PREFIX1 = $(SET_TMPDIR) $(RETRY_ON_SIGNAL)
