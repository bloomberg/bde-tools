#!/opt/bb/bin/bash

if [[ -z "$WORKSPACE" ]]
then \
    echo Must specify WORKSPACE environment variable
    exit 1
fi

ROOT_LOCATION=/bb/bde/bdebuild/jenkins

LOG_LOCATION=${ROOT_LOCATION}/logs
export LOG_LOCATION
mkdir -p $LOG_LOCATION

LOGFILE=$LOG_LOCATION/log-$(/opt/bb/bin/date +"%Y%m%d-%H%M%S")-$(hostname)-$$.txt

# Redundant in case exec &>... fails for some reason
echo Logging to $LOGFILE

# This redirects both STDOUT and STDERR (&>) into a subshell (with >() ) where
# each line is prefixed with the timestamp and then sent via tee into both the
# $LOGFILE file and the screen.
exec &> >(/opt/bb/bin/perl -MPOSIX=strftime \
            -ne'BEGIN{$|++} \
                printf "%s: %s",(strftime("%Y%m%d-%H%M%S", localtime)), $_' \
        | /opt/bb/bin/tee -a $LOGFILE)

DPKG_LOCATION=${WORKSPACE}/dpkg-$$
export DPKG_LOCATION
mkdir -p $DPKG_LOCATION

echo Logging to $LOGFILE
echo Operating in WORKSPACE $WORKSPACE and DPKG_LOCATION $DPKG_LOCATION

RETRY="$WORKSPACE/source/bde-tools/bin/retry -v -x nonzero -a 3 -p 60 -t 0 -- "

cd "$DPKG_LOCATION"

if [ $? -ne 0 ]
then \
    echo FATAL: Unable to cd into $DPKG_LOCATION
    exit 1
fi

echo Setting up PATH for dpkg

#START Copied from devgit:deveng/chimera contrib/dpkg

# Enable PATH settings required for the use of the dpkg framework.
# See https://cms.prod.bloomberg.com/team/display/sb/DPKG for details.
# =-=-=-=-=-=-=-=-=-=-=-=-=-=-=-=-=-=-=-=-=-=-=-=-=-=-=-=-=-=-=-=-=-=-=-=-=-=
if test -d /opt/swt/bin
then
    for OVERRIDE in \
        /opt/swt/bin/readlink /opt/swt/bin/tar /opt/swt/bin/gmake \
        /opt/swt/bin/find
    do
        PATH=$(/usr/bin/dirname $(/opt/swt/bin/readlink "$OVERRIDE")):$PATH
    done
    PATH=$PATH:/bbsrc/bin/builddeb/prod/bin:/bbs/bin/dpkg/bin
else
    echo "FATAL: contrib/dpkg can only be used with /opt/swt/bin present" >&2
    exit 1
fi

#END   Copied from devgit:deveng/chimera contrib/dpkg

DPKG_ARCH=$(dpkg --print-architecture)

# We need EXTRA_ARCH on non-amd platforms so "Architecture: all" packages can
# build there.
EXTRA_ARCH=""

if [ "$DPKG_ARCH" != "amd64" ]
then
    EXTRA_ARCH="--arch=amd64"
fi

echo Initializing DPKG distro for arch $(dpkg --print-architecture)
dpkg-distro-dev init --distribution=unstable             \
                     --arch=$(dpkg --print-architecture) \
                     $EXTRA_ARCH                         \
                     .

echo ====================================
echo ======= DPKG SCAN AND RMLOCK =======
echo ====================================

dpkg-distro-dev scan --rmlock

if [ $? -ne 0 ]
then \
    echo FATAL: failed dpkg-distro-dev scan --rmlock
    exit 1
fi

echo ====================================
echo ======= BDE DPKG BUILD PHASE =======
echo ====================================

for package in $WORKSPACE/source/bde-{oss-,internal-,}tools $WORKSPACE/source/bsl* $WORKSPACE/source/bde-core $WORKSPACE/source/a-cdb2 $WORKSPACE/source/bde-{bb,bdx}
do \
    echo "    ================================"
    echo "    ======= BUILDING $package"
    echo "    ================================"

    echo "       ================================="
    echo "       ====== last commit for $package"
    echo "       ================================="
    pushd $package > /dev/null 2>&1
    /opt/bb/bin/git log -1 --decorate=full
    popd > /dev/null 2>&1

    echo "       ================================="
    echo "       ====== dpkg-distro-dev build $package"
    echo "       ================================="

    time $RETRY dpkg-distro-dev build $package

    if [ $? -ne 0 ]
    then \
        echo FATAL: failure building $package
        exit 1
    fi
done

echo =========================================
echo ======= BUILDALL DPKG BUILD PHASE =======
echo =========================================

time $RETRY dpkg-distro-dev buildall -j 12 -k

# if [ $? -ne 0 ]
# then \
#     echo WARNING: Failure in buildall step, ignoring it
# fi

echo "Ignoring failure"

#BINARY_PACKAGES=$(grep -i '^Package:' source/b*/debian/control   \
#                | awk '{print $NF}'                              \
#                | sort -u                                        \
#                | grep -v 'RSSUITE'                              \
#                | perl -e'my $line=join ",", map {chomp; $_} <>;
#                          print $line,"\n"')
#dpkg-refroot-install $BINARY_PACKAGES

echo =========================================
echo ======= REFROOT-INSTALL PHASE ===========
echo =========================================

DISTRIBUTION_REFROOT=$DPKG_LOCATION/refroot/$(dpkg --print-architecture)
export DISTRIBUTION_REFROOT

echo "Y" | REFROOT=$DISTRIBUTION_REFROOT \
                  time dpkg-refroot-install --select robobuild-meta

# if [ $? -ne 0 ]
# then \
#     echo FATAL: Failure in dpkg-refroot-install step
#     exit 1
# fi


echo ================================
echo ======= ROBO BUILD PHASE =======
echo ================================

cd $WORKSPACE/robo

if [ $? -ne 0 ]
then \
    echo FATAL: could not cd in to robo subdir
    exit 1
fi

mkdir -p logs

src_root=$(pwd)/trunk build_root=$(pwd)/build \
    . /bbsrc/bin/prod/bin/build/build_env

echo "    ================================"
echo "    ======== BUILD_PREBUILD ========"
echo "    ================================"

time $RETRY /bbsrc/bin/prod/bin/build/build_prebuild

if [ $? -ne 0 ]
then \
    echo FATAL: build_prebuild failed
    exit 1
fi


echo "    ================================"
echo "    ======== ROBO LIB BUILD ========"
echo "    ================================"

mkdir -p build
cd       build

mkdir -p logs

ROBOLOG=logs/build.$(hostname).$(date +"%Y%m%d-%H%M%S").log

DPKG_DISTRIBUTION="unstable --distro-override=\"$DPKG_LOCATION\"/"      \
    time /opt/swt/install/make-3.82/bin/make --no-print-directory -j20 -k \
    -f ../trunk/etc/buildlibs.mk INSTALLLIBDIR=$(pwd)/lib/              \
    TARGET=install robo_prebuild_libs subdirs 2>&1                      \
    | tee $ROBOLOG

EXIT_STATUS=$?

echo "    ========================================"
echo "    ======== OBJECT FILE ZERO PHASE ========"
echo "    ========================================"

# The empty-file-but-keep-date.pl script replaces any object or archive
# argument with a 0-byte file with the same timestamp.  Since we're not
# attempting any links, this works fine for our test dependency builds.

find $WORKSPACE/robo -name '*.[oa]' -size +1 \
    | ~mgiroux/bin/parallel -N50 -P20 --verbose \
              ~mgiroux/bin/empty-file-but-keep-date.pl

echo "    ===================================="
<<<<<<< HEAD
echo "    ======== ROBO ERROR SUMMARY ========"
echo "    ===================================="

grep -e '[Ee]rror:' -e '(S)' -e ' Error ' $ROBOLOG
=======
echo "    ======== DPKG ERROR SUMMARY ========"
echo "    ===================================="

perl -ne'/(EE gmake:.*dpkg-distro-dev-build\] Error \d+)/ or next;
         print "$1\n" unless $s{$1}++' \
     $LOGFILE | sort

echo "    ===================================="
echo "    ======== ROBO ERROR SUMMARY ========"
echo "    ===================================="

grep -e '[Ee]rror:' -e '(S)' -e ' Error ' $ROBOLOG \
                                            | grep -v 'warning:.*syntax error:'
>>>>>>> a5fa6257

exit $EXIT_STATUS<|MERGE_RESOLUTION|>--- conflicted
+++ resolved
@@ -224,12 +224,6 @@
               ~mgiroux/bin/empty-file-but-keep-date.pl
 
 echo "    ===================================="
-<<<<<<< HEAD
-echo "    ======== ROBO ERROR SUMMARY ========"
-echo "    ===================================="
-
-grep -e '[Ee]rror:' -e '(S)' -e ' Error ' $ROBOLOG
-=======
 echo "    ======== DPKG ERROR SUMMARY ========"
 echo "    ===================================="
 
@@ -243,6 +237,5 @@
 
 grep -e '[Ee]rror:' -e '(S)' -e ' Error ' $ROBOLOG \
                                             | grep -v 'warning:.*syntax error:'
->>>>>>> a5fa6257
 
 exit $EXIT_STATUS