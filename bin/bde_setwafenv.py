--- conflicted
+++ resolved
@@ -28,7 +28,6 @@
     # Uses the local BDE waf customziations if they exist
 
     path = _where('waf')
-<<<<<<< HEAD
 
     def err():
         print >>sys.stderr, ('Cannot find the BDE customizations for waf in the waflib directory. '
@@ -40,19 +39,6 @@
 
     path = os.path.join(path, 'tools', 'waf', 'bde')
 
-=======
-
-    def err():
-        print >>sys.stderr, ('Cannot find the bde customization in the waflib directory. '
-                             'Make sure that the bde-oss-tools version of waf can be found in PATH.')
-        sys.exit(1)
-
-    if not path:
-        err()
-
-    path = os.path.join(path, 'waflib', 'extras')
-
->>>>>>> b2e39998
     if not os.path.isdir(path):
         err()
 
@@ -79,15 +65,10 @@
         (out, err) = subprocess.Popen(cmd, stdout = subprocess.PIPE, stderr = subprocess.PIPE).communicate()
         return out
 
-<<<<<<< HEAD
 def _determine_os_info():
     """
     Return a tuple containing the (OS type, OS name, CPU type, OS version).
     """
-=======
-
-def _make_uplid_from_context(compiler_name, compiler_version):
->>>>>>> b2e39998
     platform = _unversioned_sys_platform()
 
     from bdeoptions import get_linux_osinfo, get_aix_osinfo, get_sunos_osinfo, get_darwin_osinfo, get_windows_osinfo
@@ -183,7 +164,6 @@
     print 'export BDE_WAF_BUILD_DIR="%s"' % id_str
     print 'export WAFLOCK=".lock-waf-%s"' % id_str
 
-
     if options.install_dir:
         install_dir = options.install_dir
     else:
@@ -192,39 +172,6 @@
     if install_dir:
         print >>sys.stderr, "using install directory: %s" % install_dir
         PREFIX = os.path.join(install_dir, id_str)
-        print 'export PREFIX="%s"' % PREFIX
-        print 'export PKG_CONFIG_PATH="%s/lib/pkgconfig"' % PREFIX
-
-
-def _print_setenvs(uplid, ufid, raw_options, options):
-    option_mask = OptionMask(uplid, Ufid(ufid.split('_')))
-
-    default_opts = Options(option_mask)
-
-    debug_opt_keys = options.debug_opt_keys
-    if debug_opt_keys:
-        debug_opt_keys = debug_opt_keys.split(',')
-
-    default_opts.read(raw_options.options, ctx, debug_opt_keys=debug_opt_keys)
-    default_opts.evaluate()
-
-    cxx_line = default_opts.options['CXX'].split()
-    cxx_index = 0
-    if cxx_line[0].strip().startswith('LIBPATH'):
-        cxx_index = 1
-
-    CXX = cxx_line[cxx_index]
-
-    print 'export CXX="%s"' % CXX
-
-    print 'export BDE_WAF_UFID="%s"' % ufid
-    print 'export BDE_WAF_UPLID="%s"' % uplid
-    id_str = str(uplid) + '-' + ufid
-    print 'export BDE_WAF_BUILD_DIR="%s"' % id_str
-    print 'export WAFLOCK=".lock-waf-%s"' % id_str
-
-    if options.install_dir:
-        PREFIX = os.path.join(options.install_dir, id_str)
         print 'export PREFIX="%s"' % PREFIX
         print 'export PKG_CONFIG_PATH="%s/lib/pkgconfig"' % PREFIX
 
@@ -374,13 +321,9 @@
     raw_options = RawOptions()
     raw_options.read(default_opts_path)
 
-<<<<<<< HEAD
     # default_internal.opts is expected to be under:
     #   1 $BDE_ROOT/etc
     default_internal_opts_flag = False
-=======
-    bde_root = os.environ.get('BDE_ROOT')
->>>>>>> b2e39998
     if bde_root:
         default_internal_opts_path = os.path.join(bde_root, 'etc', 'default_internal.opts')
         default_internal_opts_flag = os.path.isfile(default_internal_opts_path)
@@ -390,15 +333,6 @@
                   " BDE_ROOT environment variable.")
 
     raw_options.read(default_internal_opts_path)
-
-    ufid = options.ufid
-    if not ufid:
-        ufid = 'dbg_mt_exc'
-
-    if options.force_uplid:
-        uplid = Uplid.from_platform_str(options.force_uplid)
-        _print_setenvs(uplid, ufid, raw_options, options)
-        sys.exit(0)
 
     ufid = options.ufid
     if not ufid:
