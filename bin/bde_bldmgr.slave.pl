#!/opt/swt/bin/perl -w
use strict;

use FindBin;
use lib "$FindBin::Bin/../lib/perl";
use lib "$FindBin::Bin/../lib/perl/site-perl";

use File::Path;
use File::Copy;
use Getopt::Long;
use POSIX qw(uname strftime);
use IO::Handle;
use Sys::Hostname;

use BDE::Build::Uplid;
use Symbols qw(EXIT_SUCCESS EXIT_FAILURE);
use Util::Message qw(fatal debug);
use Util::Retry qw(
    retry_chdir retry_dir
    retry_open retry_open3 retry_system
);
use Util::File::Basename qw(basename dirname);

#------------------------------------------------------------------------------

use constant FAILED       => "!! FAILED";
use constant NOTSUPPORTED => "!! NOTSUPPORTED";
use constant SUCCEEDED    => "** SUCCEEDED";
use constant DEFAULT_JOBS => 4;

#------------------------------------------------------------------------------

=head1 SYNOPSIS

  bde_bldmgr.slave.pl -h | [-d] [-e] [-f <flags>] \
                           [-l <logdir>] [-r root] [-v] \
                           -t <target>[,<target>...] <group|package>

See C<bde_bldmgr.slave.pl -h> for brief usage information.

=head1 DESCRIPTION

This is the slave script remotely invoked by bde_bldmgr to carry out the build
on a given target machine. It collects the results of invoking a local build
and passes back status information (typically via a rsh-initiated network
connection) to the invoking bde_bldmgr.

=head1 NOTES

This script is not intended to be invoked directly; use bde_bldmgr instead.

=head1 MAINTAINER

  Peter Wainwright (pwainwright@bloomberg.net)

=cut

#------------------------------------------------------------------------------

umask 002;
STDOUT->autoflush(1);

my $iamwindows = ($^O =~ /win/i);
my $prog       = basename($0);
my $bindir     = $iamwindows ? $FindBin::Bin : dirname($0);
$bindir =~ s|/|\\|sg if $iamwindows;
my $FS         = $iamwindows ? "\\" : "/";

unless ($iamwindows) {
    $ENV{PATH} = join(':',$bindir,qw[
        /usr/local/bin /usr/bin /bin /usr/ccs/bin
        /opt/SUNWspro/bin /bb/bin
    ]);
    $ENV{RSU_LICENSE_MAP} = "/opt/rational/config/PurifyPlus_License_Map";
}

if ($^O =~ /aix/) {
    # Email from Mark Hannum on 20100720 @ 15:16:33
    #> My guess is that the test script is unsetting the EXTSHM variable ..
    # make sure that 'EXTSHM=on' is set before your pekludge task executes.
    # -Mark

    $ENV{EXTSHM} = "on";
}

if ($^O =~ /hpux/) {
    #DRQS 25995466 Updated. OU Q 'bdet_Datetime::printToBuffer' not returning expect
    #'bdet_Datetime::printToBuffer' not returning expected value on Windows and HP
    # 6/29/11   14:02:53   RAYMOND SEEHEI CHIU (PROG)
    # Mike G.,
    # Can you see if we can compile with macro _XOPEN_SOURCE=600 and environment
    # variable UNIX_STD=2003 for HP?
    # This is documented in the manual page ("man standards 5")

    $ENV{UNIX_STD} = "2003";
}

#------------------------------------------------------------------------------
# Process command line

my %opts;

Getopt::Long::Configure("bundling");
unless (GetOptions(\%opts,qw[
    after|A=s
    before|B=s
    compiler|c=s
    check|C
    debug|d+
    define|D=s@
    express|e
    envbat|E=s
    help|h
    nodepend|n
    make|M=s
    nice|i:i
    options|o=s
    path|P=s@
    jobs|parallel|j|pa:i
    rebuild|R
    uptodate|U
    uplid|u=s
    where|root|w|r=s
    serial|s
    target|t=s
    tag|T=s

    group|g=s
    flags|f=s@
    verbose|v+
    logdir|l=s
])) {
    usage(), exit 0;
}

usage(),exit 0 if $opts{help};

my $after    = $opts{after}    || '';
my $before   = $opts{before}   || '';
my $compiler = $opts{compiler} || '';
my $check    = $opts{check}    || '';
my $defines  = $opts{define} ? join(' ', map { "-D$_" } @{$opts{define}}) : '';
my $express  = $opts{express}  || 0;
my $make     = $opts{make}     || '';
my $nice     = $opts{nice}     || 0;
my $nodepend = $opts{nodepend} || 0;
my $options  = $opts{options}  || '';
my $rebuild  = $opts{rebuild}  || 0;
my $uptodate = $opts{uptodate} || 0;
my $debug    = $opts{debug}    || 0;
my $group    = $opts{group}    || '';
my $flags    = $opts{flags}    || '';
my $verbose  = $opts{verbose}  || 0;
my $where    = $opts{where}    || $ENV{BDE_ROOT};

my $tag      = $opts{tag}      || "";

my $uplid;
if ($opts{uplid}) {
    fatal "--uplid and --compiler are mutually exclusive"
      if $opts{compiler};
    $uplid = BDE::Build::Uplid->unexpanded($opts{uplid});
} elsif ($opts{compiler}) {
    $uplid = BDE::Build::Uplid->new({ compiler => $opts{compiler},
                                      where    => $opts{where}
                                    });
} else {
    $uplid = BDE::Build::Uplid->new({ where    => $opts{where} });
}

<<<<<<< HEAD
#------------------------------------------------------------------------------
# logging

{
    my $SLAVELOG;

    sub open_slavelog ($) {
        my $logdir=shift;

        my @lt = localtime();
        my $dtag = sprintf "%04d%02d%02d-%02d%02d%02d",
            ($lt[5]+1900),($lt[4]+1),$lt[3],$lt[2],$lt[1],$lt[0];

        unless (retry_dir $logdir) {
            mkpath($logdir, 0, 0777) or die "cannot make '$logdir': $!\n";
        }
        my $logarch = (uname)[0];
        $logarch =~ s/\s+/_/g;
        my $hostname = hostname();
        my $logfile = "$logdir/slave.$dtag.$group.$uplid.$hostname.$$.log";

        $SLAVELOG=new IO::Handle;
        retry_open($SLAVELOG,">$logfile") or die "cannot open build output file: $!";
        $SLAVELOG->autoflush(1);

        return $logfile;
    }

    sub write_slavelog (@) {
        print $SLAVELOG @_;
    }

    sub close_slavelog () {
        close $SLAVELOG;
    }
}

sub write_logandverbose (@) {
    write_slavelog @_,"\n";
    print @_,"\n" if $verbose;
}

if ($opts{envbat}) {
    write_logandverbose "Got --envbat $opts{envbat}";
    open ENVBAT,"$FindBin::Bin/run_batch_file_and_dump_env.bat \"$opts{envbat}\" |";
    while(<ENVBAT>) {
        /^(.*?)=(.*)$/ and $ENV{$1}=$2;
    }
    close(ENVBAT);

    write_logandverbose "Populated environment to:\n";
    write_logandverbose "\t$_=$ENV{$_}\n" foreach sort keys %ENV;
}

if ($opts{path}) {
    write_logandverbose "Got --path @{$opts{path}}";

    my $newpath=(join ":",@{$opts{path}});

    if (exists $ENV{BDE_PATH}) {
        $ENV{BDE_PATH} = "$newpath:$ENV{BDE_PATH}";
    }
    else {
        $ENV{BDE_PATH} = $newpath;
    }

    write_logandverbose "Populated BDE_PATH to: $ENV{BDE_PATH}\n";
}

if ($opts{uptodate} && $opts{rebuild}) {
    fatal "--uptodate and --rebuild are mutually exclusive"
}

# Ensure we pick up tools from the view we are building
unless ($iamwindows) {
  $ENV{PATH} = join(':',"$where/tools/bin",$ENV{PATH});
}

=======
>>>>>>> 1b4bf5a3
if ($group) {
    if (@ARGV) {
        usage("Trailing arguments incompatible with --group");
        exit EXIT_FAILURE;
    }
} else {
  SWITCH: foreach (scalar@ARGV) {
        $_==0 and do {
            usage("No --group or trailing group argument supplied");
            exit EXIT_FAILURE;
        };
        $_==1 and do {
            $group = $opts{group} = $ARGV[0];
            last;
        };
      DEFAULT:
        usage("@ARGV: only one trailing group argument allowed");
        exit EXIT_FAILURE;
    }
}

#------------------------------------------------------------------------------
<<<<<<< HEAD
=======
# logging

{
    my $logOpened=0;
    my $logfile;
    my $SLAVELOG;

    sub open_slavelog ($) {
        return $logfile if $logOpened;

        my $logdir=shift;

        my @lt = localtime();
        my $dtag = sprintf "%04d%02d%02d-%02d%02d%02d",
            ($lt[5]+1900),($lt[4]+1),$lt[3],$lt[2],$lt[1],$lt[0];

        unless (retry_dir $logdir) {
            mkpath($logdir, 0, 0777) or die "cannot make '$logdir': $!\n";
        }
        my $logarch = (uname)[0];
        $logarch =~ s/\s+/_/g;
        my $hostname = hostname();
        $logfile = "$logdir/slave.$dtag.$group.$uplid.$hostname.$$.log";

        $SLAVELOG=new IO::Handle;
        retry_open($SLAVELOG,">$logfile") or die "cannot open build output file: $!";
        $SLAVELOG->autoflush(1);

        $logOpened = 1;

        return $logfile;
    }

    sub write_slavelog (@) {
        print $SLAVELOG @_;
    }

    sub close_slavelog () {
        close $SLAVELOG;
    }
}

sub write_logandverbose (@) {
    write_slavelog @_,"\n";
    print @_,"\n" if $verbose;
}

if ($opts{envbat}) {
    open_slavelog($opts{logdir});
    write_logandverbose "Got --envbat $opts{envbat}";
    open ENVBAT,"$FindBin::Bin/run_batch_file_and_dump_env.bat \"$opts{envbat}\" |";
    while(<ENVBAT>) {
        /^(.*?)=(.*)$/ and $ENV{$1}=$2;
    }
    close(ENVBAT);

    write_logandverbose "Populated environment to:";
    write_logandverbose "\t$_=$ENV{$_}" foreach sort keys %ENV;
}

if ($opts{path}) {
    write_logandverbose "Got --path @{$opts{path}}";

    my $newpath=(join ":",@{$opts{path}});

    if (exists $ENV{BDE_PATH}) {
        $ENV{BDE_PATH} = "$newpath:$ENV{BDE_PATH}";
    }
    else {
        $ENV{BDE_PATH} = $newpath;
    }

    write_logandverbose "Populated BDE_PATH to: $ENV{BDE_PATH}\n";
}

if ($opts{uptodate} && $opts{rebuild}) {
    fatal "--uptodate and --rebuild are mutually exclusive"
}

# Ensure we pick up tools from the view we are building
unless ($iamwindows) {
  $ENV{PATH} = join(':',"$where/tools/bin",$ENV{PATH});
}

unless ($where) {
   $where = $bindir;
   $where =~s|tools/bin/?$||s;
}

usage("No group or package supplied"),exit EXIT_FAILURE
  unless $opts{group};
usage("No target build type supplied"), exit EXIT_FAILURE
  unless $opts{target};

unless ($opts{logdir}) {
    $opts{logdir}=$bindir;
    $opts{logdir} =~ s{[/\\][^/\\]+[/\\]?$}{/logs};
}

my @targets=split /\W+/,$opts{target};

#------------------------------------------------------------------------------
>>>>>>> 1b4bf5a3

sub usage {
    my $msg=shift;
    print STDERR "!! $msg\n" if $msg;

    my $DEFAULT_JOBS=DEFAULT_JOBS;

    print <<_USAGE_END;
Usage: $prog -h | [-d] [-e] [-f <flags>] \\
                    [-l <logdir>] [-r root] [-v] \\
                    -t <target>[,<target>...] <group|package>
Local options:
  --debug    | -d            enable debug reporting
  --help     | -h            usage information (this text)
  --flags    | -f <f>=<v>    optional arbitrary flags to pass to bde_build.pl
  --logdir   | -l <path>     log destination directory
  --nice     | -i <niceness> "nice" level for slave process (and children)
  --verbose  | -v            enable verbose output in build
  --target   | -t <targets>  build target or comma-separated list of targets
  --where    | -w <dir>      specify explicit root

Passed to build:
  --after    | -A <target>   make explicit target(s) after regular build
  --before   | -B <target>   make explicit target(s) before regular build
  --compiler | -c <comp>     compiler definition for system (default: 'def')
  --check    | -C            perform 'checkin' code verification
  --define   | -D <macro>    define one or more makefile macro overrides:
                               <name>[=<value>][,<name>[=<value>]...]
  --express  | -e            express build (do not build or run test drivers)
  --group    | -g <grp|pkg>  the group or package to build (required),
                             may also be specified as a trailing argument.
  --jobs     | -j [<jobs>]   build in parallel up to the specified number of
                             jobs (default: $DEFAULT_JOBS jobs)
                             default if platform is not 'dg'
  --make     | -M <target>   make explicit target(s) only (e.g.: 'buildtest')
                             instead of entering normal build process
  --nodepend | -n            do not build dependent packages (not with groups)
  --options  | -o            specify options file (default: default.opts)
  --serial   | -s            serial build (equivalent to -j1)
                             default if platform is 'dg'
  --tag      | -T <string>   add "tag" string to lines of output (defaults to "")
  --rebuild  | -R            force rebuild makefiles even if up to date
  --uptodate | -U            assume makefiles are up-to-date (not with -R)
  --uplid    | -u <uplid>    specify rather than derive platform ID. -c will
                             override or add compiler if specified.

See 'pod2text $0' for more information.

_USAGE_END
}

#------------------------------------------------------------------------------

MAIN: {
    # on windows, go to view specified by root
    if ($iamwindows) {
        retry_chdir($where);
        #retry_system("cleartool update")
    }

    # if NOT on windows, renice process if --nice option is in effect
    if (!$iamwindows) {
        system("renice -n $nice $$") if $nice;
    }

    # open slave log file; returns log filename
    my $logfile=open_slavelog($opts{logdir});

    # preamble
    write_logandverbose "** $prog started";
    write_logandverbose "-- build root is $where" if $where;
    write_logandverbose "** building targets: @targets";
    write_logandverbose "-- verbosity level $verbose";
    write_logandverbose "-- express mode ".($express?"enabled":"disabled");

    # construct common command arguments
    my @basecmd=("$bindir${FS}bde_build.pl");
    if ($iamwindows) {
        unshift @basecmd,qq["$^X"]; #prefix with Perl itself (in quotes) for Windows
    }

    # -A, -B, -c, -C, -d, -D, -e, -M, -n, -o, -R, -u, -w
    push @basecmd,"-A",$after if $after;
    push @basecmd,"-B",$before if $before;
    push @basecmd,"-c",$compiler if $compiler;
    push @basecmd,"-C" if $check;
    push @basecmd,"-d" if $debug;
    push @basecmd,$defines if $defines;
    push @basecmd,"-e" if $express;
    push @basecmd,"-M",$make if $make;
    push @basecmd,"-n" if $nodepend;
    push @basecmd,"-o",$options if $options;
    push @basecmd,"-R" if $rebuild;
    push @basecmd,"-U" if $uptodate;
    push @basecmd,"-u",$uplid if $uplid;
    push @basecmd,"-w",$where if $where;

    # on distributed builds, always rebuild and skip non-compliant package tests
    push @basecmd,"-R","-E";

    # -j, -s
    if ($opts{serial}) {
        push @basecmd,"-s";
    } elsif ($opts{jobs}) {
        push @basecmd,"-j",$opts{jobs};
    }

    # -f : f=v,f=v,f=v -ff=v -ff=v
    if ($flags) {
        foreach my $flagset (@$flags) {
            foreach my $flag (split ",",$flagset) {
                my ($opt,$value) = split /=/,$flag,2;
                unless ($opt=~/^-/) {
                    $opt=((length $opt>1)?"--":"-").$opt; #may omit leading '-';
                }
                push @basecmd,$opt;
                push @basecmd,$value if defined $value;
            }
        }
    }

    # -t : invoke for each target specified
    for my $target (@targets) {
        # construct target-specific command arguments
        my @cmd = @basecmd;
        push @cmd,"-t",$target,$group;
        print "-- running command: @cmd\n" if $verbose>=2;

        # invoke command
        my ($rdh, $wrh)=(new IO::Handle,new IO::Handle);
        my $pid=retry_open3($rdh,$wrh,$rdh,@cmd);
        my $output="";

        my $prefixString="<< $tag";
        my $logPrefix="";

        if($tag) {
            $logPrefix="$tag: ";
        }

        while (my $line=<$rdh>) {
            print $prefixString,$line if $verbose>=3;
            write_slavelog($logPrefix.strftime(" %H%M%S:",localtime).$line);
            $output.=$logPrefix.$line;
        }

        close $rdh; close $wrh;
        waitpid($pid,0); #reap child status into $?

        # examine output and send result string
        my $tagTrailer="";
        $tagTrailer=" $tag" if $tag;

        if ($? != 0) {
            if ($output =~ /ERROR:\s*Capabilities\s*of\s*\w+\s*deny\s*build/) {
                print NOTSUPPORTED, " ", $target,$tagTrailer," ";
            }
            else {
                print FAILED," ",$target,$tagTrailer," ";
		my $n = undef;
                for my $f ($output =~ /\(see (.*?[\\\/]make\.[^\\\/]+\.log)\)/gm) {
			$n = 1;
	                print "[see $f]";
                }
		if (!$n) {
			for my $e ($output =~ /^(ERROR:.*)/gm) {
				$n = 1;
		                print "[$e]";
	                }
		}
		if (!$n) {
	                print "[see $logfile]";
                }
            }
        } else {
            print SUCCEEDED," ",$target,$tagTrailer;
        }
        print "\n";
    }

    # postamble
    write_logandverbose "** $prog finished **";

    # close up shop
    close_slavelog();
    exit EXIT_SUCCESS;
}

#------------------------------------------------------------------------------<|MERGE_RESOLUTION|>--- conflicted
+++ resolved
@@ -168,87 +168,6 @@
     $uplid = BDE::Build::Uplid->new({ where    => $opts{where} });
 }
 
-<<<<<<< HEAD
-#------------------------------------------------------------------------------
-# logging
-
-{
-    my $SLAVELOG;
-
-    sub open_slavelog ($) {
-        my $logdir=shift;
-
-        my @lt = localtime();
-        my $dtag = sprintf "%04d%02d%02d-%02d%02d%02d",
-            ($lt[5]+1900),($lt[4]+1),$lt[3],$lt[2],$lt[1],$lt[0];
-
-        unless (retry_dir $logdir) {
-            mkpath($logdir, 0, 0777) or die "cannot make '$logdir': $!\n";
-        }
-        my $logarch = (uname)[0];
-        $logarch =~ s/\s+/_/g;
-        my $hostname = hostname();
-        my $logfile = "$logdir/slave.$dtag.$group.$uplid.$hostname.$$.log";
-
-        $SLAVELOG=new IO::Handle;
-        retry_open($SLAVELOG,">$logfile") or die "cannot open build output file: $!";
-        $SLAVELOG->autoflush(1);
-
-        return $logfile;
-    }
-
-    sub write_slavelog (@) {
-        print $SLAVELOG @_;
-    }
-
-    sub close_slavelog () {
-        close $SLAVELOG;
-    }
-}
-
-sub write_logandverbose (@) {
-    write_slavelog @_,"\n";
-    print @_,"\n" if $verbose;
-}
-
-if ($opts{envbat}) {
-    write_logandverbose "Got --envbat $opts{envbat}";
-    open ENVBAT,"$FindBin::Bin/run_batch_file_and_dump_env.bat \"$opts{envbat}\" |";
-    while(<ENVBAT>) {
-        /^(.*?)=(.*)$/ and $ENV{$1}=$2;
-    }
-    close(ENVBAT);
-
-    write_logandverbose "Populated environment to:\n";
-    write_logandverbose "\t$_=$ENV{$_}\n" foreach sort keys %ENV;
-}
-
-if ($opts{path}) {
-    write_logandverbose "Got --path @{$opts{path}}";
-
-    my $newpath=(join ":",@{$opts{path}});
-
-    if (exists $ENV{BDE_PATH}) {
-        $ENV{BDE_PATH} = "$newpath:$ENV{BDE_PATH}";
-    }
-    else {
-        $ENV{BDE_PATH} = $newpath;
-    }
-
-    write_logandverbose "Populated BDE_PATH to: $ENV{BDE_PATH}\n";
-}
-
-if ($opts{uptodate} && $opts{rebuild}) {
-    fatal "--uptodate and --rebuild are mutually exclusive"
-}
-
-# Ensure we pick up tools from the view we are building
-unless ($iamwindows) {
-  $ENV{PATH} = join(':',"$where/tools/bin",$ENV{PATH});
-}
-
-=======
->>>>>>> 1b4bf5a3
 if ($group) {
     if (@ARGV) {
         usage("Trailing arguments incompatible with --group");
@@ -271,8 +190,6 @@
 }
 
 #------------------------------------------------------------------------------
-<<<<<<< HEAD
-=======
 # logging
 
 {
@@ -375,7 +292,6 @@
 my @targets=split /\W+/,$opts{target};
 
 #------------------------------------------------------------------------------
->>>>>>> 1b4bf5a3
 
 sub usage {
     my $msg=shift;
